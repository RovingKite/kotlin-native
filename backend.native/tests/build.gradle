--- conflicted
+++ resolved
@@ -425,14 +425,12 @@
     goldValue = "OK\n"
     source = "runtime/collections/array_list1.kt"
 }
-<<<<<<< HEAD
 /*
 task moderately_large_array(type: RunKonanTest) {
     goldValue = "OK\n"
     source = "runtime/collections/moderately_large_array.kt"
 }
 */
-=======
 
 task catch1(type: RunKonanTest) {
     goldValue = "Before\nCaught Throwable\nDone\n"
@@ -553,5 +551,4 @@
 task unreachable1(type: RunKonanTest) {
     goldValue = "1\n"
     source = "codegen/controlflow/unreachable1.kt"
-}
->>>>>>> 0c81cfdb
+}